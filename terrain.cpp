///////////////////////////////////////////////////
//
//  TERRAIN SIMULATION
//
// Written by R.O.Kivugo
//   and A.Tasora
// 26/10/2015
//
///////////////////////////////////////////////////

#include "chrono/core/ChRealtimeStep.h"
#include "chrono/physics/ChSystem.h"

#include "chrono_irrlicht/ChBodySceneNode.h"
#include "chrono_irrlicht/ChBodySceneNodeTools.h"
#include "chrono_irrlicht/ChIrrAppInterface.h"
#include "chrono/core/ChDistribution.h"
#include "chrono_postprocess/ChGnuPlot.h"
#include "chrono/physics/ChContactContainerBase.h"

#include <algorithm>
#include <irrlicht.h>

using namespace chrono;
using namespace chrono::collision;
using namespace postprocess;
using namespace irr;

using namespace core;
using namespace scene;
using namespace video;
using namespace io;
using namespace gui;


// Easy-to-use user settings - change these to modify the default simulation values

double GLOBAL_speed_rpm = 5;
double GLOBAL_friction  = 0.6;
double GLOBAL_cohesion_force  = 0;  // maximum traction force [N] per contact point 

double GLOBAL_release_time = 4;     // time of wheel release
double GLOBAL_particle_off_time = 3.8; // time of end creation of particles
double GLOBAL_particles_per_second = 10000; // particles per second

double GLOBAL_truss_mass = 100.0;   // mass of the truss (tire rim, spindle, etc.) 
double GLOBAL_wheelMass = 205.0;    // mass of wheel [kg] from Solidworks CAD, measured 3D Trelleborg rubber tire
ChVector<> GLOBAL_wheelInertia = ChVector<>(72, 41, 41); // Inertia IxxIyyIzz [kgm^2] from Solidworks CAD, measured 3D Trelleborg rubber tire
double GLOBAL_suspMass = 50.0;     // mass of suspended weight

double GLOBAL_spring_stiffness = 12000; // stiffness of suspension;
double GLOBAL_spring_damping = 800;   // damping of suspension;

double GLOBAL_timestep = 0.005;     // timestep [s] for integration

bool   GLOBAL_open_gnuplots = true;// if false, do not launch GNUplot at the end of simulation, if true, use GNUplot to show plots







class ParticleGenerator {
  public:
    // data

    // functions
    ParticleGenerator(ChSystem* mphysicalSystem,
                      ISceneManager* msceneManager,
                      IVideoDriver* driver,
                      double width,
                      double len,
                      double sphDensity = 1200.0,
                      double boxDensity = 1000.0,
                      double mu = 0.6) {
        // just set the data
        this->msys = mphysicalSystem;
        this->mscene = msceneManager;
        this->mdriver = driver;
        this->bedLength = len;
        this->bedWidth = width;
        this->sphDens = sphDensity;
        this->boxDens = boxDensity;
        this->simTime_lastPcreated = 0.0;
        this->totalParticles = 0;
        this->totalParticleMass = 0.0;
        this->particleParent = msceneManager->addEmptySceneNode();
        this->mu = mu;

        // keep track of some statistics
        this->pRadMean = 0.0;
        this->pRadStdDev = 0.0;
        this->pRad_s1 = 0.0;
        this->pRad_s2 = 0.0;
        this->pMass_s2 = 0.0;
        this->pMassMean = 0.0;
        this->pMassStdDev = 0.0;

        particle_surface_material = ChSharedPtr<ChMaterialSurface>(new ChMaterialSurface);
        particle_surface_material->SetFriction(GLOBAL_friction);
        particle_surface_material->SetCohesion(GLOBAL_cohesion_force/GLOBAL_timestep); // cohesion is "Impulse per contact point": transform from "Force per contact point"
        //particle_surface_material->SetRollingFriction(0.0025); // rolling friction parameter [m] . It is a length. Note: if different than 0, computation time is DOUBLE.
        //particle_surface_material->SetSpinningFriction(0.0025); // spinning friction parameter [m] . It is a length. Note: if different than 0, computation time is DOUBLE.
    }

    ~ParticleGenerator() {
        // I have the pointers to each particle, loop over them and remove
    }

    // return the total # of particles
    const int nparticles() { return this->totalParticles; }

    // return the total particle mass
    const double particleMass() { return (this->totalParticleMass); }

    // turn visibility on/off
    void toggleVisibility(bool togglevis) { this->particleParent->setVisible(togglevis); }

    const double getMu() { return this->mu; }

    void setMu(double newMu) {
        if (newMu < 0.0) {
            GetLog() << "can't set mu less than 0  \n";
            return;
        }
        if (newMu > 1.0)
            GetLog() << "probably shouldn't have mu > 1.0   \n";

        // set mu anyway if >1.0
        this->mu = newMu;
    }

    const double getSphDensity() { return this->sphDens; }
    void setSphDensity(double newDens) {
        if (newDens < 0.0)
            GetLog() << "can't set density less than 0  \n";
        else
            this->sphDens = newDens;
    }

    void setBoxDensity(double newDens) {
        if (newDens < 0.0)
            GetLog() << "can't set density less than 0  \n";
        else
            this->boxDens = newDens;
    }

    // create some spheres with size = pSize + ChRank()*pDev
    // also, you can create boxes too, with the sides being sized in the same sort of manner as the spheres
    const bool create_some_falling_items(double pSize, double pDev, int nParticles, int nBoxes = 0) {
        double minTime_betweenCreate = 0.05;  // this much simulation time MUST elapse before being allowed to
                                              // create more particles
        if ((msys->GetChTime() - this->simTime_lastPcreated) >= minTime_betweenCreate) {
            // reset the timer if we get in here
            this->simTime_lastPcreated = msys->GetChTime();

            // generate some dirt in the bin
            video::ITexture* cubeMap = mdriver->getTexture(GetChronoDataFile("concrete.jpg").c_str());  // spheres
            video::ITexture* rockMap = mdriver->getTexture(GetChronoDataFile("rock.jpg").c_str());      // boxes

            // I should really check these
            ChCollisionModel::SetDefaultSuggestedEnvelope(0.003);
            ChCollisionModel::SetDefaultSuggestedMargin(0.002);

            // increment the counters for total # of particles
            this->totalParticles += nParticles;
            this->totalParticles += nBoxes;
            // kind of guess the height of the particle stack
            double stackHeight = (this->totalParticles / 2000.0) * pSize - 0.2;
            double sphdens = this->sphDens;  // kg/m3
            // create the spheres
            for (int bi = 0; bi < nParticles; bi++) {
                ChBodySceneNode* currRigidBody;
                //double sphrad = pSize + pDev * ChRandom(); **MODIFIED

                /*
                // A Zhang distribution (weibull-like distribution)
				ChZhangDistribution my_distribution(pSize, pSize / 3.0);
				double sphrad = my_distribution.GetRandom();
                */
                // A sampled continuous distribution, from x-y values
                ChMatrixDynamic<> mX(6,1);
                ChMatrixDynamic<> mY(6,1);
                // set x (diameters) values
                mX(0) = 0.005;
                mX(1) = 0.01;
                mX(2) = 0.02;
                mX(3) = 0.03;
                mX(4) = 0.04;
                mX(5) = 0.05;
                // set y (probability density, also not normalized) 
                mY(0) = 0.0;
                mY(1) = 0.3;
                mY(2) = 0.6;
                mY(3) = 0.6;
                mY(4) = 0.3;
                mY(5) = 0.0;
                // scale x if you want to 'stretch' the probability diameters, keeping the ratios
                double scale_particle_diameters = 1;
                mX = mX*scale_particle_diameters;

				ChContinuumDistribution my_distribution(mX,mY);
				double sphrad = my_distribution.GetRandom();

                double sphmass = (4 / 3) * CH_C_PI * pow(sphrad, 3) * sphdens;
                double sphinertia = (2.0 / 5.0) * sphmass * pow(sphrad, 2);

                ChQuaternion<> randrot(ChRandom(), ChRandom(), ChRandom(), ChRandom());
                randrot.Normalize();
                // randomize spawning position, take stack height into consideration
                ChVector<> currPos = ChVector<>(-0.5 * bedWidth + ChRandom() * bedWidth,
                                                stackHeight + 2 * pSize * ((double)bi / (20.0 * ChRandom() + 50.0)),
                                                -0.5 * bedLength + ChRandom() * bedLength);
                currRigidBody = (ChBodySceneNode*)addChBodySceneNode_easySphere(
                    msys, mscene, (4 / 3) * CH_C_PI * pow(sphrad, 3) * sphdens, currPos, sphrad, 15, 8,
                    this->particleParent);
                currRigidBody->GetBody()->SetInertiaXX(ChVector<>(sphinertia, sphinertia, sphinertia));
                // currRigidBody->GetBody()->GetMaterialSurface()->SetFriction(this->mu);
                currRigidBody->GetBody()->SetMaterialSurface(this->particle_surface_material); // better: use a single material per all spheres
                currRigidBody->GetBody()->SetRot(randrot);
                // mrigidBody->addShadowVolumeSceneNode();
                currRigidBody->setMaterialTexture(0, rockMap);
                // every time we add a body, increment the counter and mass
                this->totalParticleMass += sphmass;
                this->pMass_s2 += sphmass * sphmass;
                this->pRad_s1 += sphrad;
                this->pRad_s2 += sphrad * sphrad;
            }

            // create the boxes
            double boxdens = this->boxDens;
            for (int bi = 0; bi < nBoxes; bi++) {
                ChBodySceneNode* currRigidBody;
                double xscale = 1.5 * ChRandom();  // scale 2 of the 3 dimensions
                double yscale = 2.0;
                double zscale = 1.5 * ChRandom();
                ChVector<> boxSize = ChVector<>(pSize * xscale, pSize * yscale, pSize * zscale);
                // mass = rho * vol
                double boxmass = boxSize.x * boxSize.y * boxSize.z * sphdens;
                // position found the same way as the spheres
                ChVector<> currPos = ChVector<>(-0.5 * bedWidth + ChRandom() * bedWidth,
                                                stackHeight + 2 * pSize * ((double)bi / (20.0 * ChRandom() + 20.0)),
                                                -0.5 * bedLength + ChRandom() * bedLength);

                // randomize the initial orientation
                ChQuaternion<> randrot(ChRandom(), ChRandom(), ChRandom(), ChRandom());
                randrot.Normalize();
                // create the body object
                currRigidBody = (ChBodySceneNode*)addChBodySceneNode_easyBox(msys, mscene, boxmass, currPos, randrot,
                                                                             boxSize, particleParent);
                // set inertia, friction
                currRigidBody->GetBody()->SetInertiaXX(
                    ChVector<>(boxmass * (boxSize.y * boxSize.y + boxSize.z * boxSize.z) / 12.0,
                               boxmass * (boxSize.x * boxSize.x + boxSize.z * boxSize.z) / 12.0,
                               boxmass * (boxSize.x * boxSize.x + boxSize.y * boxSize.y) / 12.0));
                currRigidBody->GetBody()->GetMaterialSurface()->SetFriction(0.5);
                currRigidBody->setMaterialTexture(0, cubeMap);
                this->totalParticles++;
                this->totalParticleMass += boxmass;
                this->pMass_s2 += boxmass * boxmass;
            }

            // update the statistics
            this->pRadMean = pRad_s1 / (double)totalParticles;
            this->pRadStdDev = sqrt((double)totalParticles * pRad_s2 - pRad_s1 * pRad_s1) / (double)totalParticles;
            this->pMassMean = this->totalParticleMass / (double)totalParticles;
            this->pMassStdDev = sqrt((double)totalParticles * pMass_s2 - totalParticleMass * totalParticleMass) /
                                (double)totalParticles;
            return true;  // created particles this step
        } else
            return false;  // did not create particles this time step
    }

    // output in the same order as in class list
    std::vector<double> getStatistics() {
        int nStats = 9;
        std::vector<double> out;
        out.resize(9);
        out[0] = pRadMean;
        out[1] = pRadStdDev;
        out[2] = pRad_s1;
        out[3] = pRad_s2;
        out[4] = totalParticleMass;
        out[5] = pMass_s2;
        out[6] = pMassMean;
        out[7] = pMassStdDev;

        return out;
    }

  private:
    ChSystem* msys;
    ISceneManager* mscene;
    IVideoDriver* mdriver;
    ISceneNode* particleParent;  // hold onto pointers to the particles as they are created
    int totalParticles;
    double totalParticleMass;
    double bedLength;
    double bedWidth;
    double simTime_lastPcreated;  // keep track of the sim time when trying to creatye particles
                                  // so we don't create them at 1000 Hz or something silly like that

    // density of shape primitives
    double sphDens;
    double boxDens;
    float mu;  // friction coef

    // for statistics
    double pRadMean;
    double pRadStdDev;  // running std. dev. of particle rad
    double pRad_s1;     // running sum of radius
    double pRad_s2;     // running square of radius
    // double pMass_s1 = totalParticleMass
    double pMass_s2;  // running square of mass
    double pMassMean;
    double pMassStdDev;  // running std. dev. of mass

    ChSharedPtr<ChMaterialSurface> particle_surface_material; 
};

class SoilbinWheel {
  public:
    // data
    ChBodySceneNode* wheel;

    // Use Alsesandro's convex decomposition for C-D with the Trelleborg tire
    SoilbinWheel(ChIrrAppInterface& mapplication, ChVector<> mposition, double mass, ChVector<>& inertia) {
        ChCollisionModel::SetDefaultSuggestedEnvelope(0.005);
        ChCollisionModel::SetDefaultSuggestedMargin(0.004);

        // the mesh for the visualization (independent from the collision shape)
        IAnimatedMesh* tireMesh =
            mapplication.GetSceneManager()->getMesh(GetChronoDataFile("tractor_wheel.obj").c_str());

        wheel = (ChBodySceneNode*)addChBodySceneNode(mapplication.GetSystem(), mapplication.GetSceneManager(),
                                                     tireMesh,  // this mesh only for visualization
                                                     mass, mposition);

        wheel->GetBody()->SetInertiaXX(inertia);
        wheel->GetBody()->GetMaterialSurface()->SetFriction(0.4f);

        // turn collision off to start, toggle with checkbox
        wheel->GetBody()->SetCollide(true);
        // Clear model. The colliding shape description MUST be between  ClearModel() .. BuildModel() pair.
        wheel->GetBody()->GetCollisionModel()->ClearModel();
        // Describe the (invisible) colliding shape by adding the 'carcass' decomposed shape and the
        // 'knobs'. Since these decompositions are only for 1/15th of the wheel, use for() to pattern them.
        for (double mangle = 0; mangle < 360.; mangle += (360. / 15.)) {
            ChQuaternion<> myrot;
            ChStreamInAsciiFile myknobs(GetChronoDataFile("tractor_wheel_knobs.chulls").c_str());
            ChStreamInAsciiFile myslice(GetChronoDataFile("tractor_wheel_slice.chulls").c_str());
            myrot.Q_from_AngAxis(mangle * (CH_C_PI / 180.), VECT_X);
            ChMatrix33<> mm(myrot);
            wheel->GetBody()->GetCollisionModel()->AddConvexHullsFromFile(myknobs, ChVector<>(0, 0, 0), mm);
            wheel->GetBody()->GetCollisionModel()->AddConvexHullsFromFile(myslice, ChVector<>(0, 0, 0), mm);
            // break;
        }

        // Complete the description.
        wheel->GetBody()->GetCollisionModel()->BuildModel();
        wheel->GetBody()->GetCollisionModel()->SetFamilyGroup(8); // number 0..15, use 3 to mark family of tire
        wheel->GetBody()->GetCollisionModel()->SetFamilyMaskNoCollisionWithFamily(4);
        wheel->GetBody()->SetCollide(false);
        wheel->GetBody()->SetCollide(true);
    }

    // use a hollow cylinder as the wheel body. Note, the last input arg doesn't do anything
    // Just needed a different constructor
    SoilbinWheel(ChIrrAppInterface& mapp,
                 ChVector<> mposition,
                 double mass,
                 double cyl_height,
                 double cyl_d_outer,
                 double cyl_d_inner) {
        double d2 = cyl_d_outer;  // outer radius
        double d1 = cyl_d_inner;  // inner radius
        double h = cyl_height;    // height

        // what axis does Chrono orient a cylinder about? y-axis, I think
        // ChVector<> inertia = ChVector<>( mass*(3*(r1*r1 + r2*r2) + h*h)/12.0, mass*(r1*r1 + r2*r2)/2.0,
        // mass*(3*(r1*r1 + r2*r2) + h*h)/12.0);
        // rotate the wheel for proper initia orientation
        ChQuaternion<> mrot = chrono::Q_from_AngAxis(CH_C_PI / 2.0, VECT_Z);

        ChCollisionModel::SetDefaultSuggestedEnvelope(0.005);
        ChCollisionModel::SetDefaultSuggestedMargin(0.004);

        // create the cylinder body
        wheel = (ChBodySceneNode*)addChBodySceneNode_easyCylinder(mapp.GetSystem(), mapp.GetSceneManager(), mass,
                                                                  mposition, mrot, ChVector<>(d2, h, d2));
        // set inertia, friction coef, collide
        // wheel->GetBody()->SetInertiaXX(inertia);
        wheel->GetBody()->GetMaterialSurface()->SetFriction(0.4f);
        wheel->GetBody()->SetCollide(true);
        video::ITexture* cylinderMap = mapp.GetVideoDriver()->getTexture(GetChronoDataFile("rubber.jpg").c_str());
        wheel->setMaterialTexture(0, cylinderMap);
    }

    // toggle wheel visibility
    void toggleVisibility(bool isVisible) { this->wheel->setVisible(isVisible); }

    ~SoilbinWheel() {
        // ChSystem* msys = wheel->GetBody()->GetSystem();
        // remove the bodies, joints
        wheel->remove();
    }
};

// create a test mechanism made up of 2 bodies
// a hub to connect to the wheel spindle and apply a torque through it
// a weight that moves vertically and horizontally w.r.t. the wheel spindle CM location
// spring/damper to apply a vertical load to the tire
// Purpose: only allow the tire to operate In-Plane, to simulate how a soil bin test mechaism works
class TestMech {
  public:
    // data
    ChBodySceneNode* truss;       // spindle truss
    ChBodySceneNode* suspweight;  // suspended weight
    ChBodySceneNode* floor;
    ChBodySceneNode* wall1;
    ChBodySceneNode* wall2;
    ChBodySceneNode* wall3;
    ChBodySceneNode* wall4;
    ChSharedPtr<ChLinkSpring> spring;
    ChSharedPtr<ChLinkEngine> torqueDriver;
    ChSharedPtr<ChLinkLockRevolute> spindle;

    // GUI-tweaked data
    bool isTorqueApplied;
    double currTorque;

    // functions
    TestMech(ChBodySceneNode* wheelBody,
             ChIrrAppInterface& mapp,
             double binWidth = 1.0,
             double binLength = 2.0,
             double weightMass = 100.0,
             double springK = 2500000,
             double springD = 3000) {
        // create the soil bin, some particles, and the testing Mechanism
        video::ITexture* cubeMap = mapp.GetVideoDriver()->getTexture(GetChronoDataFile("concrete.jpg").c_str());
        video::ITexture* rockMap = mapp.GetVideoDriver()->getTexture(GetChronoDataFile("rock.jpg").c_str());

        ChCollisionModel::SetDefaultSuggestedEnvelope(0.003);
        ChCollisionModel::SetDefaultSuggestedMargin(0.002);

        ChQuaternion<> rot;
        rot.Q_from_AngAxis(ChRandom() * CH_C_2PI, VECT_Y);

        // *******
        // Create a soil bin with planes. bin width = x-dir, bin length = z-dir
        // Note: soil bin depth will always be ~ 1m
        // *******
        double binHeight = 1.0;
        double wallWidth = std::min<double>(binWidth, binLength) / 10.0;  // wall width = 1/10 of min of bin dims
        // create the floor
        floor = (ChBodySceneNode*)addChBodySceneNode_easyBox(
            mapp.GetSystem(), mapp.GetSceneManager(), 10.0, ChVector<>(0, -0.5 - wallWidth / 2.0, 0),
            ChQuaternion<>(1, 0, 0, 0), ChVector<>(binWidth + wallWidth / 2.0, wallWidth, binLength + wallWidth / 2.0));
        floor->GetBody()->SetBodyFixed(true);
        floor->GetBody()->GetMaterialSurface()->SetFriction(
            0.5);  // NOTE: May need to change this if the walls have effects on the soil response
        floor->setMaterialTexture(0, cubeMap);
        // add some transparent walls to the soilBin, w.r.t. width, length of bin
        // wall 1
        wall1 = (ChBodySceneNode*)addChBodySceneNode_easyBox(
            mapp.GetSystem(), mapp.GetSceneManager(), 10.0, ChVector<>(-binWidth / 2.0 - wallWidth / 2.0, 0, 0),
            ChQuaternion<>(1, 0, 0, 0), ChVector<>(wallWidth, binHeight, binLength));
        wall1->GetBody()->SetBodyFixed(true);
        wall1->GetBody()->GetCollisionModel()->SetFamilyGroup(4); // number 0..15, use 4 to mark family of walls
        wall1->GetBody()->GetCollisionModel()->SetFamilyMaskNoCollisionWithFamily(8);
        wall1->GetBody()->SetCollide(false);
        wall1->GetBody()->SetCollide(true);
        // wall1->setMaterialTexture(0,	cubeMap);

        // wall 2
        wall2 = (ChBodySceneNode*)addChBodySceneNode_easyBox(
            mapp.GetSystem(), mapp.GetSceneManager(), 10.0, ChVector<>(binWidth / 2.0 + wallWidth / 2.0, 0, 0),
            ChQuaternion<>(1, 0, 0, 0), ChVector<>(wallWidth, binHeight, binLength));
        wall2->GetBody()->SetBodyFixed(true);
        wall2->GetBody()->GetCollisionModel()->SetFamilyGroup(4); // number 0..15, use 4 to mark family of walls
        wall2->GetBody()->GetCollisionModel()->SetFamilyMaskNoCollisionWithFamily(8);
        wall2->GetBody()->SetCollide(false);
        wall2->GetBody()->SetCollide(true);
        // wall2->setMaterialTexture(0,	rockMap);
        wall2->setVisible(false);  // this wall will be transparent

        // grab a few more textures to differentiate the walls
        video::ITexture* wall3tex = mapp.GetVideoDriver()->getTexture(GetChronoDataFile("bluwhite.png").c_str());
        video::ITexture* wall4tex =
            mapp.GetVideoDriver()->getTexture(GetChronoDataFile("logo_chronoengine_alpha.png").c_str());
        // wall 3
        wall3 = (ChBodySceneNode*)addChBodySceneNode_easyBox(
            mapp.GetSystem(), mapp.GetSceneManager(), 10.0, ChVector<>(0, 0, -binLength / 2.0 - wallWidth / 2.0),
            ChQuaternion<>(1, 0, 0, 0), ChVector<>(binWidth + wallWidth / 2.0, binHeight, wallWidth));
        wall3->GetBody()->SetBodyFixed(true);
        wall3->GetBody()->GetCollisionModel()->SetFamilyGroup(4); // number 0..15, use 4 to mark family of walls
        wall3->GetBody()->GetCollisionModel()->SetFamilyMaskNoCollisionWithFamily(8);
        wall3->GetBody()->SetCollide(false);
        wall3->GetBody()->SetCollide(true);
        wall3->setVisible(false);  // hide this one as well
        // wall3->setMaterialTexture(0,	wall3tex);

        // wall 4
        wall4 = (ChBodySceneNode*)addChBodySceneNode_easyBox(
            mapp.GetSystem(), mapp.GetSceneManager(), 10.0, ChVector<>(0, 0, binLength / 2.0 + wallWidth / 2.0),
            ChQuaternion<>(1, 0, 0, 0), ChVector<>(binWidth + wallWidth / 2.0, binHeight, wallWidth));
        wall4->GetBody()->SetBodyFixed(true);
        wall4->GetBody()->GetCollisionModel()->SetFamilyGroup(4); // number 0..15, use 4 to mark family of walls
        wall4->GetBody()->GetCollisionModel()->SetFamilyMaskNoCollisionWithFamily(8);
        wall4->GetBody()->SetCollide(false);
        wall4->GetBody()->SetCollide(true);

        // wall4->setMaterialTexture(0,	wall4tex);

        // ******
        // make a truss, connect it to the wheel via revolute joint
        // single rotational DOF will be driven with a user-input for torque
        // *****
        video::ITexture* bluMap = mapp.GetVideoDriver()->getTexture(GetChronoDataFile("blu.png").c_str());
        ChVector<> trussCM = wheelBody->GetBody()->GetPos();
        truss = (ChBodySceneNode*)addChBodySceneNode_easyBox(mapp.GetSystem(), mapp.GetSceneManager(), GLOBAL_truss_mass, trussCM,
                                                             QUNIT, ChVector<>(0.2, 0.2, 0.4));
        truss->setMaterialTexture(0, bluMap);
        // truss shouldn't be used for Collisions
        truss->GetBody()->SetCollide(false);
        // create the revolute joint between the wheel and spindle
        spindle = ChSharedPtr<ChLinkLockRevolute>(new ChLinkLockRevolute);
        spindle->Initialize(truss->GetBody(), wheelBody->GetBody(),
                            ChCoordsys<>(trussCM, chrono::Q_from_AngAxis(CH_C_PI / 2, VECT_Y)));
        mapp.GetSystem()->AddLink(spindle);
        /*
        // create a torque between the truss and wheel
        torqueDriver = ChSharedPtr<ChLinkEngine>(new ChLinkEngine);
        torqueDriver->Initialize(truss->GetBody(), wheelBody->GetBody(),
                                 ChCoordsys<>(trussCM, chrono::Q_from_AngAxis(CH_C_PI / 2, VECT_Y)));
        torqueDriver->Set_eng_mode(ChLinkEngine::ENG_MODE_TORQUE);
        mapp.GetSystem()->AddLink(torqueDriver);
        */
        // create a speed between the truss and wheel
        torqueDriver = ChSharedPtr<ChLinkEngine>(new ChLinkEngine);
        torqueDriver->Initialize(truss->GetBody(), wheelBody->GetBody(),
                                 ChCoordsys<>(trussCM, chrono::Q_from_AngAxis(CH_C_PI / 2, VECT_Y)));
        torqueDriver->Set_eng_mode(ChLinkEngine::ENG_MODE_SPEED);
        ChSharedPtr< ChFunction_Const > myspeed( new ChFunction_Const);
        myspeed->Set_yconst(-(GLOBAL_speed_rpm/60.0)*CH_C_2PI); // convert from rpm to rad/s
        torqueDriver->Set_spe_funct(myspeed);
        mapp.GetSystem()->AddLink(torqueDriver);

        // ******
        // create a body that will be used as a vehicle weight
        ChVector<> weightCM = ChVector<>(trussCM);
        weightCM.y += 1.0;  // note: this will determine the spring free length
        suspweight = (ChBodySceneNode*)addChBodySceneNode_easyBox(mapp.GetSystem(), mapp.GetSceneManager(), weightMass,
                                                                  weightCM, QUNIT, ChVector<>(0.2, 0.4, 0.2));
        suspweight->setMaterialTexture(0, bluMap);
        suspweight->GetBody()->SetCollide(false);

        // create the translational joint between the truss and weight load
        ChSharedPtr<ChLinkLockPrismatic> translational(new ChLinkLockPrismatic);
        translational->Initialize(
            truss->GetBody(), suspweight->GetBody(),
            ChCoordsys<>(trussCM, chrono::Q_from_AngAxis(CH_C_PI / 2, VECT_X)));  // set trans. axis as vertical
        mapp.GetSystem()->AddLink(translational);

        // create a spring between spindle truss and weight
        spring = ChSharedPtr<ChLinkSpring>(new ChLinkSpring);
        spring->Initialize(truss->GetBody(), suspweight->GetBody(), false, trussCM, suspweight->GetBody()->GetPos());
        spring->Set_SpringK(springK);
        spring->Set_SpringR(springD);
        mapp.GetSystem()->AddLink(spring);

        // create a prismatic constraint between the weight and the ground
        ChSharedPtr<ChLinkLockOldham> weightLink(new ChLinkLockOldham);
        weightLink->Initialize(
            suspweight->GetBody(), floor->GetBody(),
            ChCoordsys<>(weightCM,
                         chrono::Q_from_AngAxis(CH_C_PI / 2.0, VECT_Y)));  // trans. axis should be z-dir by default
        mapp.GetSystem()->AddLink(weightLink);
    }

    // set the spring and damper constants
    void setSpringKD(double k, double d) {
        this->spring->Set_SpringK(k);
        this->spring->Set_SpringR(d);
    }

    // for now, just use the slider value as directly as the torque
    void applyTorque() {
        // note: negative sign is to get Trelleborg tire to spin in the correct direction
        if (ChSharedPtr<ChFunction_Const> mfun = torqueDriver->Get_tor_funct().DynamicCastTo<ChFunction_Const>())
            mfun->Set_yconst(-this->currTorque);
    }

    ~TestMech() {
        ChSystem* msys = truss->GetBody()->GetSystem();
        // remove the bodies
        truss->remove();
        suspweight->remove();
        floor->remove();
        wall1->remove();
        wall2->remove();
        wall3->remove();
        wall4->remove();

        // remove joints
        msys->RemoveLink(spring);
        msys->Remove(torqueDriver);
    }
};

/*

// Differently from friction, that has always a default value that
// is computed as the average of two friction values of the two rigid
// bodies, the 'cohesion' has no body-specific setting (at least in
// this Chrono::Engine release) so it is always zero by default.
// Therefore it is up to the user to set it when each contact is created,
// by instancing a callback as in the following example:

class MyContactCallback : public ChSystem::ChCustomCollisionPointCallback
{
    public:	virtual void ContactCallback(
                            const collision::ChCollisionInfo& mcontactinfo, ///< get info about contact (cannot change
it)
                            ChMaterialCouple&  material,
                            double friction0 = 0.3,
                            double compliance0 = 0.0,
                            double cohesion0 = 0.0,
                            double dampingf0 = 0.1)			  		///< you can modify this!
    {
        // set the ICs
        this->friction = friction0;
        this->compliance = compliance0;
        this->cohesion = cohesion0;
        this->dampingf = dampingf0;
        // Set friction according to user setting:
        material.static_friction = this->friction;
        // Set compliance (normal and tangential at once)
        material.compliance  =  (float)this->compliance;
        material.complianceT =  (float)this->compliance;
        material.dampingf	 =  (float)this->dampingf;

        // Set cohesion according to user setting:
        // Note that we must scale the cohesion force value by time step, because
        // the material 'cohesion' value has the dimension of an impulse.
        double my_cohesion_force =  cohesion;
        material.cohesion = (float)(msystem->GetStep() * my_cohesion_force); //<- all contacts will have this cohesion!

        if (mcontactinfo.distance>0.12)
            material.cohesion = 0;
        // Note that here you might decide to modify the cohesion
        // depending on object sizes, type, time, position, etc. etc.
        // For example, after some time disable cohesion at all, just
        // add here:
        //    if (msystem->GetChTime() > 10) material.cohesion = 0;
    };

    ChSystem* msystem;
    // this will be modified by the user
    double friction;
    double cohesion;
    double compliance;
    double dampingf;

};
*/



// This is the contact reporter class
class _contact_reporter_class : public  chrono::ChReportContactCallback2 
{
    public:
    ChStreamOutAsciiFile* mfile; // the file to save data into

    virtual bool ReportContactCallback2(
                                const ChVector<>& pA,             ///< get contact pA
                                const ChVector<>& pB,             ///< get contact pB
                                const ChMatrix33<>& plane_coord,  ///< get contact plane coordsystem (A column 'X' is contact normal)
                                const double& distance,           ///< get contact distance
                                const ChVector<>& react_forces,   ///< get react.forces (if already computed). In coordsystem 'plane_coord'
                                const ChVector<>& react_torques,  ///< get react.torques, if rolling friction (if already computed).
                                ChContactable* contactobjA,  ///< get model A (note: some containers may not support it and could be zero!)
                                ChContactable* contactobjB   ///< get model B (note: some containers may not support it and could be zero!)
        )
    {
        // For each contact, this function is executed. 
        // In this example, saves on ascii file:
        //   position xyz, direction xyz, normal impulse, tangent impulse U, tangent impulse V, modelA ID, modelB ID information is saved. 
        (*mfile)    << pA.x << " " 
                    << pA.y << " " 
                    << pA.z << " " 
                    << plane_coord.Get_A_Xaxis().x << " "
                    << plane_coord.Get_A_Xaxis().y << " "
                    << plane_coord.Get_A_Xaxis().z << " "
                    << react_forces.x << " "
                    << react_forces.y << " "
                    << react_forces.z << " "
                    << contactobjA->GetPhysicsItem()->GetIdentifier() << " "
                    << contactobjB->GetPhysicsItem()->GetIdentifier() << "\n";

        return true;  // to continue scanning contacts
    }
};





class MyEventReceiver : public IEventReceiver {
  public:
    // keep the tabs public
    gui::IGUITabControl* gad_tabbed;
    gui::IGUITab* gad_tab_controls;
    gui::IGUITab* gad_tab_wheel;
    gui::IGUITab* gad_tab_soil;

    // @param pSize particle radius
    // @param pDev multiplier added to ChRandom()
    // @param maxTorque max slider torque applied to wheel
    // @param maxParticles max number of particles to generate each spawning event
    MyEventReceiver(ChIrrAppInterface* app,
                    SoilbinWheel* wheel,
                    TestMech* tester,
                    ParticleGenerator* particleGenerator,
                    double pSize = 0.02,
                    double pDev = 0.02,
                    double maxTorque = 100.0,
                    int maxParticles = GLOBAL_particles_per_second*GLOBAL_timestep*2) {
        // store pointer to physical system & other stuff so we can tweak them by user keyboard
        this->mapp = app;
        // any rigid bodies that have their states modified by the GUI need to go here
        this->mwheel = wheel;
        this->mtester = tester;
        this->mgenerator = particleGenerator;
        // for getting output from the TM_Module module
        // initial checkbox values
        this->wheelLocked = true;
        this->makeParticles = true;
        //		this->applyTorque = false;
        this->wheelCollision = true;
        this->pVisible = true;
        this->wheelVisible = true;

        // initial values for the sliders
        this->particleSize0 = pSize;
        this->particleDev0 = pDev;
        this->maxTorque = maxTorque;
        this->nParticlesGenMax = maxParticles;

        // **** ***
        // create the GUI items here
        irr::s32 x0 = 740;
        irr::s32 y0 = 20;  // box0 top left corner
        // create the tabs for the rig output: NOTE: GUI widget locations are all relative to the TabControl!
        gad_tabbed =
            mapp->GetIGUIEnvironment()->addTabControl(core::rect<s32>(x0, y0, x0 + 255, y0 + 440), 0, true, true);
        gad_tab_controls = gad_tabbed->addTab(L"Controls");  // static text will be printed w/ each checkbox or slider
        gad_text_wheelControls = mapp->GetIGUIEnvironment()->addStaticText(
            L"Wheel Control", core::rect<s32>(10, 10, 245, 150), true, true, gad_tab_controls);
        irr::s32 y1 = 165;  // box1 top left corner
        gad_text_pControls = mapp->GetIGUIEnvironment()->addStaticText(
            L"Particle Control", core::rect<s32>(10, y1, 245, y1 + 230), true, true, gad_tab_controls);
        gad_tab_wheel = gad_tabbed->addTab(L"Wheel State");
        gad_text_wheelState = mapp->GetIGUIEnvironment()->addStaticText(L"WS", core::rect<s32>(10, 10, 290, 250), true,
                                                                        true, gad_tab_wheel);
        gad_tab_soil = gad_tabbed->addTab(L"Soil State");
        gad_text_soilState = mapp->GetIGUIEnvironment()->addStaticText(L"SS", core::rect<s32>(10, 10, 290, 250), true,
                                                                       true, gad_tab_soil);

        // **** GUI CONTROLS ***
        // -------- Wheel controls
        // ..add a GUI for wheel position lock ( id = 2110 )
        checkbox_wheelLocked = app->GetIGUIEnvironment()->addCheckBox(wheelLocked, core::rect<s32>(20, 30, 35, 45),
                                                                      gad_tab_controls, 2110);
        text_wheelLocked = app->GetIGUIEnvironment()->addStaticText(L"Wheel Locked", core::rect<s32>(45, 30, 125, 45),
                                                                    false, false, gad_tab_controls);
        checkbox_wheelLocked->setVisible(true);
        text_wheelLocked->setVisible(true);
        this->mwheel->wheel->GetBody()->SetBodyFixed(wheelLocked);  // set IC of checkbox
        this->mtester->truss->GetBody()->SetBodyFixed(wheelLocked);
        this->mtester->suspweight->GetBody()->SetBodyFixed(wheelLocked);

        // turn wheel visibility on/off, ie = 2115
        checkbox_wheelVisible = app->GetIGUIEnvironment()->addCheckBox(wheelVisible, core::rect<s32>(180, 30, 195, 45),
                                                                       gad_tab_controls, 2115);
        text_wheelVisible = app->GetIGUIEnvironment()->addStaticText(L"visible?", core::rect<s32>(205, 30, 290, 45),
                                                                     false, false, gad_tab_controls);

        // add a GUI for setting the wheel collision ( id = 2112 )
        checkbox_wheelCollision = app->GetIGUIEnvironment()->addCheckBox(
            wheelCollision, core::rect<s32>(20, 60, 35, 75), gad_tab_controls, 2112);
        text_wheelCollision = app->GetIGUIEnvironment()->addStaticText(
            L"Wheel collide? ", core::rect<s32>(45, 60, 125, 75), false, false, gad_tab_controls);
        checkbox_wheelCollision->setVisible(true);
        text_wheelCollision->setVisible(true);
        this->mwheel->wheel->GetBody()->SetCollide(wheelCollision);  // set IC of checkbox
        this->mwheel->wheel->GetBody()->GetCollisionModel()->SetFamilyGroup(8); // number 0..15, use 3 to mark family of tire
        this->mwheel->wheel->GetBody()->GetCollisionModel()->SetFamilyMaskNoCollisionWithFamily(4);
        this->mwheel->wheel->GetBody()->SetCollide(false);
        this->mwheel->wheel->GetBody()->SetCollide(true);
                                                                     /*
                                                                             // ..add a GUI for turning torque on/off ( id = 2113 )
                                                                             checkbox_applyTorque = app->GetIGUIEnvironment()->addCheckBox(
                                                                                 applyTorque, core::rect<s32>(20, 90, 35, 105), gad_tab_controls, 2113);
                                                                             text_applyTorque = app->GetIGUIEnvironment()->addStaticText(L"Apply Torque?",
                                                                                 core::rect<s32>(45,90,125,105), false,false,gad_tab_controls);
                                                                             checkbox_applyTorque->setVisible(true);
                                                                             text_applyTorque->setVisible(true);
                                                                             this->mtester->isTorqueApplied = false;	// set IC of checkbox
                                                                     */
        // torque slider	(id = 1103)
        scrollbar_torque =
            mapp->GetIGUIEnvironment()->addScrollBar(true, rect<s32>(20, 115, 150, 130), gad_tab_controls, 1103);
        scrollbar_torque->setMax(100);
        scrollbar_torque->setPos(50);
        text_torque = mapp->GetIGUIEnvironment()->addStaticText(L"Torque[N/m]: 0 ", rect<s32>(160, 115, 300, 130),
                                                                false, false, gad_tab_controls);
        this->mtester->currTorque = 0;  // set the IC of this slider

        // -------- Particle Controls
        // add a GUI for turning particle creation on/off ( id = 2111 )
        checkbox_createParticles = app->GetIGUIEnvironment()->addCheckBox(
            makeParticles, core::rect<s32>(20, y1 + 20, 35, y1 + 35), gad_tab_controls, 2111);
        text_createParticles = app->GetIGUIEnvironment()->addStaticText(
            L"create Particles? ", core::rect<s32>(45, y1 + 20, 165, y1 + 35), false, false, gad_tab_controls);
        checkbox_createParticles->setVisible(true);
        text_createParticles->setVisible(true);

        // add a checkbox to make particle visibility turn on/off, id = 2114
        checkbox_particlesVisible = app->GetIGUIEnvironment()->addCheckBox(
            pVisible, core::rect<s32>(180, y1 + 20, 195, y1 + 35), gad_tab_controls, 2114);
        text_particlesVisible = app->GetIGUIEnvironment()->addStaticText(
            L"visible?", core::rect<s32>(205, y1 + 20, 290, y1 + 35), false, false, gad_tab_controls);

        // create sliders to modify particle size/dev ( id = 1101)
        scrollbar_pSize = mapp->GetIGUIEnvironment()->addScrollBar(true, rect<s32>(20, y1 + 50, 150, y1 + 65),
                                                                   gad_tab_controls, 1101);
        scrollbar_pSize->setMax(100);
        scrollbar_pSize->setPos(50);
        char message[50];
        sprintf(message, "p rad [m]: %g", particleSize0);
        text_pSize = mapp->GetIGUIEnvironment()->addStaticText(
            core::stringw(message).c_str(), rect<s32>(160, y1 + 50, 300, y1 + 65), false, false, gad_tab_controls);
        this->currParticleSize = particleSize0;  // set the IC

        // particle rad Deviation slider	(id = 1102)
        scrollbar_pDev = mapp->GetIGUIEnvironment()->addScrollBar(true, rect<s32>(20, y1 + 80, 150, y1 + 95),
                                                                  gad_tab_controls, 1102);
        scrollbar_pDev->setMax(100);
        scrollbar_pDev->setPos(50);
        char message1[50];
        sprintf(message1, "p dev.[m]: %g", particleDev0);
        text_pDev = mapp->GetIGUIEnvironment()->addStaticText(
            core::stringw(message1).c_str(), rect<s32>(160, y1 + 80, 300, y1 + 95), false, false, gad_tab_controls);
        this->currParticleDev = particleDev0;  // set the IC for the slider

        // nParticlesGen slider ( id = 1104)
        scrollbar_nParticlesGen = mapp->GetIGUIEnvironment()->addScrollBar(true, rect<s32>(20, y1 + 110, 150, y1 + 125),
                                                                           gad_tab_controls, 1104);
        scrollbar_nParticlesGen->setMax(100);
        scrollbar_nParticlesGen->setPos(50);
        this->currNparticlesGen = nParticlesGenMax / 2;  // IC of this slider
        char message2[50];
        sprintf(message2, "# part/step: %d", this->currNparticlesGen);
        text_nParticlesGen = mapp->GetIGUIEnvironment()->addStaticText(
            core::stringw(message2).c_str(), rect<s32>(160, y1 + 110, 300, y1 + 125), false, false, gad_tab_controls);

        // friction coefficient of particles, id = 1105
        scrollbar_particleFriction = mapp->GetIGUIEnvironment()->addScrollBar(
            true, rect<s32>(20, y1 + 140, 150, y1 + 155), gad_tab_controls, 1105);
        scrollbar_particleFriction->setMax(100);
        scrollbar_particleFriction->setPos(33);
        this->currParticleFriction = GLOBAL_friction;
        char message3[50];
        sprintf(message3, "mu: %g", this->currParticleFriction);
        text_particleFriction = mapp->GetIGUIEnvironment()->addStaticText(
            core::stringw(message3).c_str(), rect<s32>(160, y1 + 140, 300, y1 + 155), false, false, gad_tab_controls);

        // particle density, id = 1106
        scrollbar_particleDensity = mapp->GetIGUIEnvironment()->addScrollBar(
            true, rect<s32>(20, y1 + 170, 150, y1 + 185), gad_tab_controls, 1106);
        scrollbar_particleDensity->setMax(2000);
        scrollbar_particleDensity->setMin(0);
        this->avgDensity = this->mgenerator->getSphDensity();
        char message4[50];
        sprintf(message4, "rho [kg/m3]: %g", this->avgDensity);
        scrollbar_particleDensity->setPos(this->avgDensity);
        text_particleDensity = mapp->GetIGUIEnvironment()->addStaticText(
            core::stringw(message4).c_str(), rect<s32>(160, y1 + 170, 300, y1 + 185), false, false, gad_tab_controls);

        // ******* GUI WHEEL STATE
        // Data I care about:
        // wheel CM pos
        ChVector<> cm = mwheel->wheel->GetBody()->GetPos();
        char message5[100];
        sprintf(message5, "CM pos, x: %4.4g, y: %4.4g, z: %4.4g", cm.x, cm.y, cm.z);
        text_cmPos = mapp->GetIGUIEnvironment()->addStaticText(core::stringw(message5).c_str(),
                                                               rect<s32>(10, 30, 280, 45), false, false, gad_tab_wheel);
        // wheel CM vel
        ChVector<> cmVel = mwheel->wheel->GetBody()->GetPos_dt();
        char messageV[100];
        sprintf(messageV, "CM vel, x: %4.4g, y: %4.4g, z: %4.4g", cmVel.x, cmVel.y, cmVel.z);
        text_cmVel = mapp->GetIGUIEnvironment()->addStaticText(core::stringw(message5).c_str(),
                                                               rect<s32>(10, 60, 280, 75), false, false, gad_tab_wheel);
        // rxn. forces on spindle, in the local coordinate system
        ChVector<> rxnF = mtester->spindle->Get_react_force();
        char messageF[100];
        sprintf(messageF, "spindle Rxn. F, x: %4.3g, y: %4.3g, z: %4.3g", rxnF.x, rxnF.y, rxnF.z);
        text_spindleForces = mapp->GetIGUIEnvironment()->addStaticText(
            core::stringw(message5).c_str(), rect<s32>(10, 90, 280, 105), false, false, gad_tab_wheel);
        // rxn. torques on spindle, in local coordinate system
        ChVector<> rxnT = mtester->spindle->Get_react_torque();
        char messageT[100];
        sprintf(messageT, "spindle Rxn. T, x: %4.3g, y: %4.3g, z: %4.3g", rxnT.x, rxnT.y, rxnT.z);
        text_spindleTorque = mapp->GetIGUIEnvironment()->addStaticText(
            core::stringw(messageT).c_str(), rect<s32>(10, 120, 280, 135), false, false, gad_tab_wheel);

        // ******* GUI PARTICLE STATE
        // Data I care about:
        //	average particle size: pRadMean
        //	running/continuous std. dev	:  pRadStdDev
        // total particle mass:	totalParticleMass
        // average particle mass: pMassMean
        // running/continuous std. dev of mass: pMassStdDev
        std::vector<double> particleStats = this->mgenerator->getStatistics();

        char messageRad[100];
        sprintf(messageRad, "p Rad mean, std. dev: %4.4g, %4.4g", particleStats[0], particleStats[1]);
        text_pRad = mapp->GetIGUIEnvironment()->addStaticText(core::stringw(messageRad).c_str(),
                                                              rect<s32>(10, 30, 280, 45), false, false, gad_tab_soil);
        char messageMass[100];
        sprintf(messageMass, "p mass mean, std. dev: %4.4g, %4.4g", particleStats[6], particleStats[7]);
        text_pMass = mapp->GetIGUIEnvironment()->addStaticText(core::stringw(messageMass).c_str(),
                                                               rect<s32>(10, 60, 280, 75), false, false, gad_tab_soil);
    }

    bool OnEvent(const SEvent& event) {
        // check if user moved the sliders with mouse..
        if (event.EventType == EET_GUI_EVENT) {
            s32 id = event.GUIEvent.Caller->getID();
            gui::IGUIEnvironment* env = mapp->GetIGUIEnvironment();

            switch (event.GUIEvent.EventType) {
                case EGET_SCROLL_BAR_CHANGED:
                    if (id == 1101)  // id of particle size slider
                    {
                        s32 currPos = ((IGUIScrollBar*)event.GUIEvent.Caller)->getPos();
                        this->currParticleSize = particleSize0 + ((currPos - 50) / 50.0) * particleSize0 + 0.001;
                        char message[50];
                        sprintf(message, "p rad [m]: %g", currParticleSize);
                        text_pSize->setText(core::stringw(message).c_str());
                    }
                    if (id == 1102)  // id of particle Dev slider
                    {
                        s32 currPos = ((IGUIScrollBar*)event.GUIEvent.Caller)->getPos();
                        this->currParticleDev = particleDev0 + ((currPos - 50) / 50.0) * particleDev0 + 0.001;
                        char message[50];
                        sprintf(message, "p dev.[m]: %g", currParticleDev);
                        text_pDev->setText(core::stringw(message).c_str());
                    }
                    if (id == 1103)  // torque slider
                    {
                        s32 currPos = ((IGUIScrollBar*)event.GUIEvent.Caller)->getPos();
                        double torquenew = ((currPos - 50.0) / 50.0) * maxTorque;
                        char message[50];
                        sprintf(message, "Torque[N/m]: %g", torquenew);
                        text_torque->setText(core::stringw(message).c_str());
                        // set the new torque to the tester
                        this->mtester->currTorque = torquenew;  // set the new torque
                    }
                    if (id == 1104)  // # particles to generate
                    {
                        s32 currPos = ((IGUIScrollBar*)event.GUIEvent.Caller)->getPos();
                        this->currNparticlesGen = (currPos / 100.0) * nParticlesGenMax;
                        char message[50];
                        sprintf(message, "# part/step: %d", this->currNparticlesGen);
                        text_nParticlesGen->setText(core::stringw(message).c_str());
                    }
                    if (id == 1105)  // mu of particlers
                    {
                        s32 sliderPos = ((IGUIScrollBar*)event.GUIEvent.Caller)->getPos();
                        this->currParticleFriction = sliderPos / 100.0;
                        char message[50];
                        sprintf(message, "mu: %g", this->currParticleFriction);
                        text_particleFriction->setText(core::stringw(message).c_str());
                        // set the friction of the particles generated
                        this->mgenerator->setMu(sliderPos / 100.0);
                    }
                    if (id == 1106)  // density of spheres
                    {
                        s32 sliderPos = ((IGUIScrollBar*)event.GUIEvent.Caller)->getPos();
                        double density = sliderPos;
                        char message[50];
                        sprintf(message, "rho [kg/m3]: %g", density);
                        text_particleDensity->setText(core::stringw(message).c_str());
                        // now, set the Sph density in the particle generator
                        this->mgenerator->setSphDensity(density);
                    }
                    break;
                case gui::EGET_CHECKBOX_CHANGED:
                    if (id == 2110) {
                        wheelLocked = checkbox_wheelLocked->isChecked();
                        GetLog() << checkbox_wheelLocked->isChecked() << "\n";
                        // activate/deactivate motion for the wheel, truss and suspweight
                        this->mwheel->wheel->GetBody()->SetBodyFixed(wheelLocked);
                        this->mtester->suspweight->GetBody()->SetBodyFixed(wheelLocked);
                        this->mtester->truss->GetBody()->SetBodyFixed(wheelLocked);
                        return true;
                    }
                    if (id == 2111) {
                        makeParticles = checkbox_createParticles->isChecked();
                        GetLog() << checkbox_createParticles->isChecked() << "\n";
                        // if checked, report the total # of particles
                        char message[50];
                        sprintf(message, "create Particles?: %d", this->mgenerator->nparticles());
                        text_createParticles->setText(core::stringw(message).c_str());
                        GetLog() << "total particle mass = " << this->mgenerator->particleMass() << "\n";
                        return true;
                    }
                    if (id == 2112) {
                        wheelCollision = checkbox_wheelCollision->isChecked();
                        GetLog() << checkbox_wheelCollision->isChecked() << "\n";
                        // activate/deactivate the wheel collision detection
                        this->mwheel->wheel->GetBody()->SetCollide(wheelCollision);
                        this->mwheel->wheel->GetBody()->GetCollisionModel()->SetFamilyGroup(8); // number 0..15, use 3 to mark family of tire
                        this->mwheel->wheel->GetBody()->GetCollisionModel()->SetFamilyMaskNoCollisionWithFamily(4);
                        this->mwheel->wheel->GetBody()->SetCollide(false);
                        this->mwheel->wheel->GetBody()->SetCollide(true);
                        return true;
                    }
                    /*
                    if( id == 2113)
                    {
                        applyTorque = checkbox_applyTorque->isChecked();
                        GetLog() << checkbox_applyTorque->isChecked() << "\n";
                        // apply a torque to the wheel?
                        this->mtester->isTorqueApplied = wheelCollision;
                        return true;
                    }
                    */
                    if (id == 2114) {
                        pVisible = checkbox_particlesVisible->isChecked();
                        GetLog() << checkbox_particlesVisible->isChecked() << "\n";
                        // turn off the particle visibility
                        this->mgenerator->toggleVisibility(pVisible);
                    }
                    if (id == 2115) {
                        wheelVisible = checkbox_wheelVisible->isChecked();
                        GetLog() << checkbox_wheelVisible->isChecked() << "\n";
                        // turn wheel visibility on/off
                        this->mwheel->toggleVisibility(wheelVisible);
                    }
                    break;
            }
        }

        return false;
    }

    void drawSprings() {
        std::vector<chrono::ChLink*>::iterator iterlink = mapp->GetSystem()->Get_linklist()->begin();
        // .. draw the spring constraints as simplified spring helix
        iterlink = mapp->GetSystem()->Get_linklist()->begin();
        while (iterlink != mapp->GetSystem()->Get_linklist()->end()) {
            if (ChLinkSpring* mylinkspri = ChDynamicCast(ChLinkSpring, (*iterlink)))
                ChIrrTools::drawSpring(mapp->GetVideoDriver(), 0.05, mylinkspri->GetEndPoint1Abs(),
                                       mylinkspri->GetEndPoint2Abs(), video::SColor(255, 150, 20, 20), 80, 15, true);
            iterlink++;
        }
    }

    void drawGrid() {
        // wall 1
        ChCoordsys<> wall1Csys = this->mtester->wall1->GetBody()->GetCoord();
        wall1Csys.rot = chrono::Q_from_AngAxis(CH_C_PI / 2.0, VECT_Y);
        wall1Csys.pos.x += .051;
        ChIrrTools::drawGrid(this->mapp->GetVideoDriver(), 0.1, 0.05, 24, 20, wall1Csys,
                             video::SColor(255, 80, 130, 130), true);
        /*
                // wall 2
                ChCoordsys<> wall2Csys = this->mtester->wall2->GetBody()->GetCoord();
                wall2Csys.pos.x -= .05;
                wall2Csys.rot = chrono::Q_from_AngAxis(CH_C_PI/2.0, VECT_Y);
                ChIrrTools::drawGrid(this->app->GetVideoDriver(),0.1,0.05,24,20, wall2Csys,
                    video::SColor(255,80,130,130),true);
        */
        // wall 3
        ChCoordsys<> wall3Csys = this->mtester->wall3->GetBody()->GetCoord();
        wall3Csys.pos.z += .051;
        ChIrrTools::drawGrid(this->mapp->GetVideoDriver(), 0.1, 0.05, 10, 20, wall3Csys,
                             video::SColor(255, 80, 130, 130), true);

        // wall 4
        ChCoordsys<> wall4Csys = this->mtester->wall4->GetBody()->GetCoord();
        wall4Csys.pos.z -= .051;
        ChIrrTools::drawGrid(this->mapp->GetVideoDriver(), 0.1, 0.05, 10, 20, wall4Csys,
                             video::SColor(255, 80, 130, 130), true);
    }

    // output any relevant test rig data here
    void drawWheelOutput() {
        ChVector<> cm = mwheel->wheel->GetBody()->GetPos();
        char messageCM[100];
        sprintf(messageCM, "CM pos, x: %4.4g, y: %4.4g, z: %4.4g", cm.x, cm.y, cm.z);
        text_cmPos->setText(core::stringw(messageCM).c_str());
        // wheel CM vel
        ChVector<> cmVel = mwheel->wheel->GetBody()->GetPos_dt();
        char messageV[100];
        sprintf(messageV, "CM vel, x: %4.4g, y: %4.4g, z: %4.4g", cmVel.x, cmVel.y, cmVel.z);
        text_cmVel->setText(core::stringw(messageV).c_str());
        // rxn. forces on spindle
        ChVector<> rxnF = mtester->spindle->Get_react_force();
        char messageF[100];
        sprintf(messageF, "spindle Rxn. F, x: %4.3g, y: %4.3g, z: %4.3g", rxnF.x, rxnF.y, rxnF.z);
        text_spindleForces->setText(core::stringw(messageF).c_str());
        // rxn. torques on spindle
        ChVector<> rxnT = mtester->spindle->Get_react_torque();
        char messageT[100];
        sprintf(messageT, "spindle Rxn. T, x: %4.3g, y: %4.3g, z: %4.3g", rxnT.x, rxnT.y, rxnT.z);
        text_spindleTorque->setText(core::stringw(messageT).c_str());

        // draw reaction forces on the wheel, to make sure they're the correct output
        //	if(
    }

    void drawSoilOutput() {
        std::vector<double> particleStats = this->mgenerator->getStatistics();
        char messageRad[100];
        sprintf(messageRad, "p Rad mean, std. dev: %4.4g, %4.4g", particleStats[0], particleStats[1]);
        text_pRad->setText(core::stringw(messageRad).c_str());

        char messageMass[100];
        sprintf(messageMass, "p mass mean, std. dev: %4.4g, %4.4g", particleStats[6], particleStats[7]);
        text_pMass->setText(core::stringw(messageMass).c_str());
    }

    // helper functions, these are called in the time step loop
    const double getCurrentPsize() { return currParticleSize; }
    const double getCurrentPdev() { return currParticleDev; }
    bool& createParticles() { return makeParticles; }

    // try to generate some particles. Returne T/F if anything was created
    const bool genParticles() {
        return mgenerator->create_some_falling_items(currParticleSize, currParticleDev, currNparticlesGen,
                                                     0);
    }

  private:
    ChIrrAppInterface* mapp;
    // bodies/joints
    SoilbinWheel* mwheel;
    TestMech* mtester;
    ParticleGenerator* mgenerator;
    // for check boxes
    bool wheelLocked;     // id = 2110
    bool makeParticles;   // 2111
    bool wheelCollision;  // 2112
                          //	bool applyTorque;	// 2113
    bool pVisible;        //	2114
    bool wheelVisible;    // 2115

    // particle size, deviation
    double particleSize0;         // initial
    double currParticleSize;      // current value
    double particleDev0;          // initial
    double currParticleDev;       // current val
    double maxTorque;             // max torque applied to wheel
    int nParticlesGenMax;         // max number of particles to generate
    int currNparticlesGen;        // # of particles to generate this step
    double currParticleFriction;  // coulomb friction coef, between 0-1
    double avgDensity;            // input/average density for soil particles

  public:
    // menu items, checkboxes ids are: 2xxx
    //	gui::IGUIContextMenu* menu;
    gui::IGUICheckBox* checkbox_wheelLocked;  // ic = 2110
    gui::IGUIStaticText* text_wheelLocked;
    gui::IGUICheckBox* checkbox_createParticles;  // id = 2111
    gui::IGUIStaticText* text_createParticles;
    gui::IGUICheckBox* checkbox_wheelCollision;  // id = 2112
    gui::IGUIStaticText* text_wheelCollision;
    //	gui::IGUICheckBox*	checkbox_applyTorque;	// id = 2113
    //	gui::IGUIStaticText* text_applyTorque;
    gui::IGUICheckBox* checkbox_particlesVisible;  // id = 2114
    gui::IGUIStaticText* text_particlesVisible;
    gui::IGUICheckBox* checkbox_wheelVisible;  // id = 2115
    gui::IGUIStaticText* text_wheelVisible;

    // scroll bars, ids are: 1xxx
    IGUIScrollBar* scrollbar_pSize;  // particle size, id = 1101
    IGUIStaticText* text_pSize;
    IGUIScrollBar* scrollbar_pDev;  // deviation of mean particle size, id = 1102
    IGUIStaticText* text_pDev;
    IGUIScrollBar* scrollbar_torque;  // torque applied to wheel, id = 1103
    IGUIStaticText* text_torque;
    IGUIScrollBar* scrollbar_nParticlesGen;  // particles to spawn, id = 1104
    IGUIStaticText* text_nParticlesGen;
    IGUIScrollBar* scrollbar_particleFriction;  // friction coefficient of particles, id = 1105
    IGUIStaticText* text_particleFriction;
    IGUIScrollBar* scrollbar_particleDensity;  // particle density, id = 1106
    IGUIStaticText* text_particleDensity;

    // output tabs, and their text boxes

    gui::IGUIStaticText* gad_text_wheelControls;
    gui::IGUIStaticText* gad_text_pControls;

    gui::IGUIStaticText* gad_text_wheelState;  // panel for all wheel state output data
    gui::IGUIStaticText* text_cmPos;
    gui::IGUIStaticText* text_cmVel;
    gui::IGUIStaticText* text_spindleForces;  // spindle reaction forces, torques
    gui::IGUIStaticText* text_spindleTorque;

    gui::IGUIStaticText* gad_text_soilState;  // panel for all soil state output data
    gui::IGUIStaticText* text_pRad;
    gui::IGUIStaticText* text_pMass;
};

int main(int argc, char* argv[]) {
    // Create a ChronoENGINE physical system
    ChSystem mphysicalSystem;

<<<<<<< HEAD
    // ** user settings
    double release_time = 4;
    double particle_off_time = 3.9;

    // ** user input
    double wheelMass = 5.0;  // mass of wheel
    double suspMass = 10.0;  // mass of suspended weight
=======
>>>>>>> 9d2ec49b

    // Create the Irrlicht visualization (open the Irrlicht device,
    // bind a simple user interface, etc. etc.)
    char header[150];
<<<<<<< HEAD
    sprintf(header, "soil bin, mass wheel/weight = %g, %g ", wheelMass, suspMass);
    ChIrrAppInterface application(&mphysicalSystem, core::stringw(header).c_str(), core::dimension2d<u32>(1024, 640),
=======
    sprintf(header, "soil bin, mass wheel/weight = %g, %g ", GLOBAL_wheelMass, GLOBAL_suspMass);
    ChIrrAppInterface application(&mphysicalSystem, core::stringw(header).c_str(), core::dimension2d<u32>(1024, 768),
>>>>>>> 9d2ec49b
                                  false);

    // Easy shortcuts to add camera, lights, logo and sky in Irrlicht scene:
    ChIrrWizard::add_typical_Logo(application.GetDevice());
    ChIrrWizard::add_typical_Sky(application.GetDevice());
    ChIrrWizard::add_typical_Lights(application.GetDevice(), irr::core::vector3df(20., 30., 25.),
                                    irr::core::vector3df(25., 25., -25.), 65.0, 75.);
    ChIrrWizard::add_typical_Camera(application.GetDevice(), core::vector3df(1.5f, 1.5f, -0.8f));

    // create the soil bin, with a few initial particles inside
    // create_some_falling_items(mphysicalSystem, application.GetSceneManager(), application.GetVideoDriver());
    // ChBodySceneNode* ground = create_soil_bin(mphysicalSystem, application.GetSceneManager(),
    // application.GetVideoDriver(),
    //	1.0,2.0, 0.02, 0.02, 50);

    // ******* SOIL BIN WHEEL
    // USER CAN CHOOSE BETWEEN TIRE TYPES HERE
    // *******
    // Create the wheel
    ChVector<> wheelCMpos = ChVector<>(0, 0.5, -0.45);
    
    // Use Trelleborg tire, with Alessandro's method of using convex hulls
    SoilbinWheel* mwheel = new SoilbinWheel(application, wheelCMpos, GLOBAL_wheelMass, GLOBAL_wheelInertia);
    // use cylinder tire
    double wheel_width = 0.6;
    double wheel_d_outer = 1.42;  // outer diameter  (OK-checked with CAD model of Trelleborg tire)
    double wheel_d_inner = 0.64;  // inner radius, only used for inertia calculation
    //SoilbinWheel* mwheel = new SoilbinWheel(application,	wheelCMpos, GLOBAL_wheelMass,	wheel_width, wheel_d_outer,
    // wheel_d_inner);

    // ***** TESTING MECHANISM
    // now, create the testing mechanism and attach the wheel to it
    double binWidth = 1.0;
    double binLen = 2.4;
    TestMech* mTestMechanism = new TestMech(mwheel->wheel, application, binWidth, binLen, GLOBAL_suspMass, GLOBAL_spring_stiffness, GLOBAL_spring_damping);

    // ***** PARTICLE GENERATOR
    // make a particle generator, that the sceneManager can use to easily dump a bunch of dirt in the bin
    ParticleGenerator* mParticleGen = new ParticleGenerator(application.GetSystem(), application.GetSceneManager(),
                                                            application.GetVideoDriver(), binWidth, binLen);

    // ***** Create the User - GUI
    double torqueMax = 50.;
    MyEventReceiver receiver(&application, mwheel, mTestMechanism, mParticleGen, 0.02, 0.02, torqueMax);
    // add a custom event receiver to the default interface:
    application.SetUserEventReceiver(&receiver);

    // set some integrator settings
    // mphysicalSystem.SetLcpSolverType(ChSystem::LCP_ITERATIVE_APGD);	// see if Toby's works
    mphysicalSystem.SetLcpSolverType(ChSystem::LCP_ITERATIVE_SOR_MULTITHREAD); // this is fast but not precise
    mphysicalSystem.SetIterLCPmaxItersSpeed(70); // remember! increase this for higher precision
    mphysicalSystem.SetIterLCPmaxItersStab(15);
    mphysicalSystem.SetParallelThreadNumber(4);

    // Use real-time step of the simulation, OR...
    application.SetStepManage(true);
    application.SetTimestep(GLOBAL_timestep);
   // application.SetTryRealtime(true);

    receiver.createParticles() = true;
    bool contacts_saved = false;

    ChStreamOutAsciiFile output_torque("data_torque.txt");
    ChStreamOutAsciiFile output_speed("data_speed.txt");
    ChStreamOutAsciiFile output_slip("data_slip.txt");
    ChStreamOutAsciiFile output_horspeed("data_horspeed.txt");

    while (application.GetDevice()->run()) {

        if ((mphysicalSystem.GetChTime() > GLOBAL_release_time) && (mwheel->wheel->GetBody()->GetBodyFixed() == true)) {
            mwheel->wheel->GetBody()->SetBodyFixed(false);
            mTestMechanism->suspweight->GetBody()->SetBodyFixed(false);
            mTestMechanism->truss->GetBody()->SetBodyFixed(false);
            receiver.checkbox_wheelLocked->setChecked(false);
            mphysicalSystem.SetLcpSolverType(ChSystem::LCP_ITERATIVE_BARZILAIBORWEIN); // this is precise but slower
            // set initial wheel horizontal speed.
            double horiz_speed = (GLOBAL_speed_rpm/60*CH_C_2PI ) * (wheel_d_outer/2); // = w * R
            mwheel->wheel->GetBody()->SetPos_dt(ChVector<>(0,0,horiz_speed));
            mTestMechanism->suspweight->GetBody()->SetPos_dt(ChVector<>(0,0,horiz_speed));
            mTestMechanism->truss->GetBody()->SetPos_dt(ChVector<>(0,0,horiz_speed));
        }
        if (mphysicalSystem.GetChTime() > GLOBAL_particle_off_time) {
            receiver.createParticles() = false;
        }  

        application.GetVideoDriver()->beginScene(true, true, SColor(255, 140, 161, 192));
        application.DrawAll();
        // draw the custom links
        receiver.drawSprings();
        receiver.drawGrid();
        // output relevant soil, wheel data if the tab is selected
        if (receiver.gad_tab_soil->isVisible())
            receiver.drawSoilOutput();
        if (receiver.gad_tab_wheel->isVisible())
            receiver.drawWheelOutput();
        receiver.drawWheelOutput();
        // apply torque to the wheel
        mTestMechanism->applyTorque();

        application.DoStep();
        if (!application.GetPaused()) {
            // add bodies to the system?
            if (receiver.createParticles()) {
                receiver.genParticles();
            }
        }
        application.GetVideoDriver()->endScene();

        if (mphysicalSystem.GetChTime() >= GLOBAL_release_time + 0.2) 
        {
            output_torque << mphysicalSystem.GetChTime() << ", " << mTestMechanism->torqueDriver->Get_react_torque().z << "\n";
            output_speed  << mphysicalSystem.GetChTime() << ", " << mwheel->wheel->GetBody()->GetWvel_loc().x *(60.0/CH_C_2PI) << "\n";
            output_horspeed << mphysicalSystem.GetChTime() << ", " << mwheel->wheel->GetBody()->GetPos_dt().z << "\n";
            double slip = (mwheel->wheel->GetBody()->GetWvel_loc().x * (wheel_d_outer/2) / mwheel->wheel->GetBody()->GetPos_dt().z) -1.0;  // SAE J670 definition of slip ratio: (w*R/v) -1
            output_slip   << mphysicalSystem.GetChTime() << ", " << slip << "\n";
        } 

        if ((mphysicalSystem.GetChTime() >= GLOBAL_release_time + 1.0) && !contacts_saved)
        {
            // Use the contact callback object to save contacts:
            _contact_reporter_class my_contact_rep;
            ChStreamOutAsciiFile result_contacts("contacts.txt");
            my_contact_rep.mfile = &result_contacts;
            mphysicalSystem.GetContactContainer()->ReportAllContacts2(&my_contact_rep);
            contacts_saved = true;
        }
    }



    if (GLOBAL_open_gnuplots) 
    {
        ChGnuPlot mplot1("__tmp_gnuplot_torque.gpl");
        mplot1.SetGrid();
        mplot1.SetLabelX("t [s]");
        mplot1.SetLabelY("T [N/m]");
        mplot1.Plot("data_torque.txt", 1, 2, "torque", " with lines lt -1 lw 2");

        ChGnuPlot mplot2("__tmp_gnuplot_speed.gpl");
        mplot2.SetGrid();
        mplot2.SetLabelX("t [s]");
        mplot2.SetLabelY("RPM");
        mplot2.Plot("data_speed.txt", 1, 2, "angular vel.", " with lines lt -1 lw 2");
        mplot2.SetRangeY(-2,10);

        ChGnuPlot mplot3("__tmp_gnuplot_slip.gpl");
        mplot3.SetGrid();
        mplot3.SetLabelX("t [s]");
        mplot3.SetLabelY("slip");
        mplot3.Plot("data_slip.txt", 1, 2, "slip", " with lines lt  1 lw 2");

        ChGnuPlot mplot4("__tmp_gnuplot_horspeed.gpl");
        mplot4.SetGrid();
        mplot4.SetLabelX("t [s]");
        mplot4.SetLabelY("v [m/s]");
        mplot4.Plot("data_horspeed.txt", 1, 2, "speed", " with lines lt  2 lw 2");
        mplot4.SetRangeY(0,2);
    }

    return 0;
}<|MERGE_RESOLUTION|>--- conflicted
+++ resolved
@@ -1223,27 +1223,12 @@
     // Create a ChronoENGINE physical system
     ChSystem mphysicalSystem;
 
-<<<<<<< HEAD
-    // ** user settings
-    double release_time = 4;
-    double particle_off_time = 3.9;
-
-    // ** user input
-    double wheelMass = 5.0;  // mass of wheel
-    double suspMass = 10.0;  // mass of suspended weight
-=======
->>>>>>> 9d2ec49b
 
     // Create the Irrlicht visualization (open the Irrlicht device,
     // bind a simple user interface, etc. etc.)
     char header[150];
-<<<<<<< HEAD
-    sprintf(header, "soil bin, mass wheel/weight = %g, %g ", wheelMass, suspMass);
-    ChIrrAppInterface application(&mphysicalSystem, core::stringw(header).c_str(), core::dimension2d<u32>(1024, 640),
-=======
     sprintf(header, "soil bin, mass wheel/weight = %g, %g ", GLOBAL_wheelMass, GLOBAL_suspMass);
     ChIrrAppInterface application(&mphysicalSystem, core::stringw(header).c_str(), core::dimension2d<u32>(1024, 768),
->>>>>>> 9d2ec49b
                                   false);
 
     // Easy shortcuts to add camera, lights, logo and sky in Irrlicht scene:
